--- conflicted
+++ resolved
@@ -9,44 +9,20 @@
 The framework is provided with extensive documentation, a User Manual and several workflow scripts that give examples of how to use the framework.
 MARRMoT is based around individual flux functions and aggregated model functions, allowing a wide range of possible applications.
 
-<<<<<<< HEAD
 If you have any questions about using or running the code, or are willing to contribute, please contact l.trotter[-at-] unimelb.edu.au or wouter.knoben[-at-]usask.ca
-=======
-If you have any questions about using or running the code, or are willing to contribute, please contact wouter.knoben[-at-]usask.ca or l.trotter[-at-] unimelb.edu.au
->>>>>>> 63606e1d
 
 ## MARRMoT v2
 The MARRMoT master branch has been updated to version 2. Main changes compared to v1 include code refactoring to rely on object-oriented programming. A paper describing these changes will be submitted to Geoscientific Model Development in the near future. Until such time, please be aware that this version of the code has not yet passed peer review.
 
-<<<<<<< HEAD
+
 The last release of MARRMoT v1 is version 1.4 and can be found as a release here: dx.doi.org/10.5281/zenodo.6460624
-=======
-- 'interflow_9' was missing a non-negativity constraint. This has been added and included in MARRMoT v1.3.
-- Water balance calculations did not properly account for time step sizes different than 1 day. This has been corrected on the master branch but not been released yet.
-- Models m05, m15, m37 and m44 did not properly account for time step size in certain flux calculations. This has been corrected on the master branch but not been released yet.
-- Workflow_example_4 now works under Octave, after Octave update 5.2.0 and code contribution by Mustafa Kemal Türkeri. This has been integrated on the master branch but not been released yet.
-- A new model m47 (m_47_IHM19_16p_4s) has been added after a contribution by Clara Brandes and her supervisors.
-- Several additional efficiency metrics have been added, thanks to Thomas Whöling. This has been integrated on the master branch but not been released yet.
-- Efficiency metrics now accept a warmup period (number of initial time steps to ignore when calculating efficiency metrics) as an optional argument. Should be backwards compatible with existing scripts. Thanks to Thomas Whöling.
-- Model m09 contained a sign error in the equation for S2.
-- Model m36 contained a typo in the equation for S5, which was missing flux_INT.
-- Models m17 and m25 contained errors in the boundary conditions for 'evap_16' in S2.
-- Model m37 was missing a non-negativity constraint.
-- 'percolation_3' contained a sign error in the exponent, affecting the behaviour of m07.
->>>>>>> 63606e1d
 
 ## Getting Started
 These instructions will help you install a copy of MARRMoT and run a few example cases.
 
 ### Requirements
-<<<<<<< HEAD
 MARRMoT has been developed on MATLAB version 9.11.0.1873467 (R2021b) and tested with Octave 6.4.0.
 To run in MATLAB, the Optimization Toolbox is required, while Octave requires the "optim" package.
-=======
-MARRMoT was developed on Matlab version 9.2.0.538062 (R2017a) and the Optimization Toolbox is required (tested with version 7.6).
-If using Octave, MARRMoT was tested on Octave 4.4.1 and requires the 'optim' package.  
-The following instructions assume that MARRMoT will be used with Matlab.
->>>>>>> 63606e1d
 
 Note that the function `circshift()` that is used by routing routines has markedly different behaviour in Matlab 2016b and higher compared to previous versions. Routing results will be unreliable in Matlab 2016a and below but will **_not_** generate any warnings or error messages. User discretion is advised.
 
@@ -64,8 +40,7 @@
 The User Manual provides further details.
 
 ## Documentation
-<<<<<<< HEAD
-The article describing MARRMoT's v2.- update will soon be submitted to the scientific journal 'Geoscientific Model Development'.
+The article describing MARRMoT's v2 update will soon be submitted to the scientific journal 'Geoscientific Model Development'.
 
 MARRMoT's documentation includes:
 
@@ -73,10 +48,6 @@
 - **Original paper**: rationale behind MARRMoT development, best practices used during development, summary of included model structures and an example application of all structures to simulate streamflow in a single catchment. https://doi.org/10.5194/gmd-12-2463-2019
 - **User manual**: description on how to use MARRMoT v2 and how to contribute to it.
 - **User manual appendices**: detailed model descriptions (A), flux equations (B) and unit hydrographs (C)
-=======
-The article describing MARRMoT development is published to Geoscientific Model Development.
-This paper, its Supporting Material and the User Manual cover the following topics:
->>>>>>> 63606e1d
 
 User manual and appendices are found in this repository in "./MARRMoT/User manual"
 
@@ -113,10 +84,7 @@
 MARRMoT is licensed under the GNU GPL v3 license - see the LICENSE file for details.
 
 ## DOIs of previous releases
-<<<<<<< HEAD
 - v1.4: dx.doi.org/10.5281/zenodo.6460624
-=======
->>>>>>> 63606e1d
 - v1.3: dx.doi.org/10.5281/zenodo.3552961
 - v1.2: dx.doi.org/10.5281/zenodo.3235664
 - v1.1: dx.doi.org/10.5281/zenodo.2677728
